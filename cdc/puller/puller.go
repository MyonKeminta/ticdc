// Copyright 2020 PingCAP, Inc.
//
// Licensed under the Apache License, Version 2.0 (the "License");
// you may not use this file except in compliance with the License.
// You may obtain a copy of the License at
//
//     http://www.apache.org/licenses/LICENSE-2.0
//
// Unless required by applicable law or agreed to in writing, software
// distributed under the License is distributed on an "AS IS" BASIS,
// See the License for the specific language governing permissions and
// limitations under the License.

package puller

import (
	"context"
	"sync/atomic"
	"time"

	"github.com/pingcap/errors"
	"github.com/pingcap/log"
	pd "github.com/pingcap/pd/v4/client"
	"github.com/pingcap/ticdc/cdc/kv"
	"github.com/pingcap/ticdc/cdc/model"
	"github.com/pingcap/ticdc/cdc/puller/frontier"
	"github.com/pingcap/ticdc/pkg/regionspan"
	"github.com/pingcap/ticdc/pkg/util"
	tidbkv "github.com/pingcap/tidb/kv"
	"github.com/pingcap/tidb/store/tikv"
	"github.com/pingcap/tidb/store/tikv/oracle"
	"go.uber.org/zap"
	"golang.org/x/sync/errgroup"
)

const (
	defaultPullerEventChanSize  = 128000
	defaultPullerOutputChanSize = 128000
)

// Puller pull data from tikv and push changes into a buffer
type Puller interface {
	// Run the puller, continually fetch event from TiKV and add event into buffer
	Run(ctx context.Context) error
	GetResolvedTs() uint64
	Output() <-chan *model.RawKVEntry
}

type pullerImpl struct {
	pdCli        pd.Client
	kvStorage    tikv.Storage
	checkpointTs uint64
	spans        []regionspan.Span
	buffer       *memBuffer
	outputCh     chan *model.RawKVEntry
	tsTracker    frontier.Frontier
	resolvedTs   uint64
	// needEncode represents whether we need to encode a key when checking it is in span
	needEncode bool
}

// NewPuller create a new Puller fetch event start from checkpointTs
// and put into buf.
func NewPuller(
	pdCli pd.Client,
	kvStorage tidbkv.Storage,
	checkpointTs uint64,
	spans []regionspan.Span,
	needEncode bool,
	limitter *BlurResourceLimitter,
) *pullerImpl {
	tikvStorage, ok := kvStorage.(tikv.Storage)
	if !ok {
		log.Fatal("can't create puller for non-tikv storage")
	}
	p := &pullerImpl{
		pdCli:        pdCli,
		kvStorage:    tikvStorage,
		checkpointTs: checkpointTs,
		spans:        spans,
		buffer:       makeMemBuffer(limitter),
		outputCh:     make(chan *model.RawKVEntry, defaultPullerOutputChanSize),
		tsTracker:    frontier.NewFrontier(checkpointTs, spans...),
		needEncode:   needEncode,
		resolvedTs:   checkpointTs,
	}
	return p
}

func (p *pullerImpl) Output() <-chan *model.RawKVEntry {
	return p.outputCh
}

// Run the puller, continually fetch event from TiKV and add event into buffer
func (p *pullerImpl) Run(ctx context.Context) error {
	cli, err := kv.NewCDCClient(p.pdCli, p.kvStorage)
	if err != nil {
		return errors.Annotate(err, "create cdc client failed")
	}

	defer cli.Close()

	g, ctx := errgroup.WithContext(ctx)

	checkpointTs := p.checkpointTs
	eventCh := make(chan []*model.RegionFeedEvent, defaultPullerEventChanSize)

	for _, span := range p.spans {
		span := span

		g.Go(func() error {
			return cli.EventFeed(ctx, span, checkpointTs, eventCh)
		})
	}

	captureAddr := util.CaptureAddrFromCtx(ctx)
	changefeedID := util.ChangefeedIDFromCtx(ctx)
	tableID, tableName := util.TableIDFromCtx(ctx)
	metricOutputChanSize := outputChanSizeGauge.WithLabelValues(captureAddr, changefeedID, tableName)
	metricEventChanSize := eventChanSizeGauge.WithLabelValues(captureAddr, changefeedID, tableName)
	metricMemBufferSize := memBufferSizeGauge.WithLabelValues(captureAddr, changefeedID, tableName)
	metricPullerResolvedTs := pullerResolvedTsGauge.WithLabelValues(captureAddr, changefeedID, tableName)
	metricEventCounterKv := kvEventCounter.WithLabelValues(captureAddr, changefeedID, "kv")
	metricEventCounterResolved := kvEventCounter.WithLabelValues(captureAddr, changefeedID, "resolved")
	metricTxnCollectCounterKv := txnCollectCounter.WithLabelValues(captureAddr, changefeedID, tableName, "kv")
	metricTxnCollectCounterResolved := txnCollectCounter.WithLabelValues(captureAddr, changefeedID, tableName, "kv")

	g.Go(func() error {
		for {
			select {
			case <-ctx.Done():
				return nil
			case <-time.After(15 * time.Second):
				metricEventChanSize.Set(float64(len(eventCh)))
				metricMemBufferSize.Set(float64(p.buffer.Size()))
				metricOutputChanSize.Set(float64(len(p.outputCh)))
				metricPullerResolvedTs.Set(float64(oracle.ExtractPhysical(atomic.LoadUint64(&p.resolvedTs))))
			}
		}
	})

	g.Go(func() error {
		for {
			select {
<<<<<<< HEAD
			case events := <-eventCh:
				for _, e := range events {
					if e.Val != nil {
						metricEventCounterKv.Inc()
						val := e.Val

						// if a region with kv range [a, z)
						// and we only want the get [b, c) from this region,
						// tikv will return all key events in the region although we specified [b, c) int the request.
						// we can make tikv only return the events about the keys in the specified range.
						if !regionspan.KeyInSpans(val.Key, p.spans, p.needEncode) {
							// log.Warn("key not in spans range", zap.Binary("key", val.Key), zap.Reflect("span", p.spans))
							continue
						}

						if err := p.buffer.AddEntry(ctx, *e); err != nil {
							return errors.Trace(err)
						}
					} else if e.Resolved != nil {
						metricEventCounterResolved.Inc()
						if err := p.buffer.AddEntry(ctx, *e); err != nil {
							return errors.Trace(err)
						}
=======
			case e := <-eventCh:
				if e.Val != nil {
					metricEventCounterKv.Inc()
					val := e.Val
					// if a region with kv range [a, z)
					// and we only want the get [b, c) from this region,
					// tikv will return all key events in the region although we specified [b, c) int the request.
					// we can make tikv only return the events about the keys in the specified range.
					if !regionspan.KeyInSpans(val.Key, p.spans, p.needEncode) {
						// log.Warn("key not in spans range", zap.Binary("key", val.Key), zap.Reflect("span", p.spans))
						continue
					}

					if err := p.buffer.AddEntry(ctx, *e); err != nil {
						return errors.Trace(err)
					}
				} else if e.Resolved != nil {
					metricEventCounterResolved.Inc()
					if err := p.buffer.AddEntry(ctx, *e); err != nil {
						return errors.Trace(err)
>>>>>>> 39bb3626
					}
				}
			case <-ctx.Done():
				return ctx.Err()
			}
		}
	})

	g.Go(func() error {
		output := func(raw *model.RawKVEntry) error {
			if raw.CRTs < p.resolvedTs || (raw.CRTs == p.resolvedTs && raw.OpType != model.OpTypeResolved) {
				log.Fatal("The CRTs must be greater than the resolvedTs",
					zap.Reflect("row", raw),
					zap.Uint64("CRTs", raw.CRTs),
					zap.Uint64("resolvedTs", p.resolvedTs),
					zap.Int64("tableID", tableID))
			}
			select {
			case <-ctx.Done():
				return errors.Trace(ctx.Err())
			case p.outputCh <- raw:
			}
			return nil
		}
		var lastResolvedTs uint64
		for {
			e, err := p.buffer.Get(ctx)
			if err != nil {
				return errors.Trace(err)
			}
			if e.Val != nil {
				metricTxnCollectCounterKv.Inc()
				if err := output(e.Val); err != nil {
					return errors.Trace(err)
				}
			} else if e.Resolved != nil {
				metricTxnCollectCounterResolved.Inc()
				// Forward is called in a single thread
				p.tsTracker.Forward(e.Resolved.Span, e.Resolved.ResolvedTs)
				resolvedTs := p.tsTracker.Frontier()
				if resolvedTs == lastResolvedTs {
					continue
				}
				lastResolvedTs = resolvedTs
				err := output(&model.RawKVEntry{CRTs: resolvedTs, OpType: model.OpTypeResolved})
				if err != nil {
					return errors.Trace(err)
				}
				atomic.StoreUint64(&p.resolvedTs, resolvedTs)
			}
		}
	})
	return g.Wait()
}

func (p *pullerImpl) GetResolvedTs() uint64 {
	return atomic.LoadUint64(&p.resolvedTs)
}<|MERGE_RESOLUTION|>--- conflicted
+++ resolved
@@ -142,13 +142,11 @@
 	g.Go(func() error {
 		for {
 			select {
-<<<<<<< HEAD
 			case events := <-eventCh:
 				for _, e := range events {
 					if e.Val != nil {
 						metricEventCounterKv.Inc()
 						val := e.Val
-
 						// if a region with kv range [a, z)
 						// and we only want the get [b, c) from this region,
 						// tikv will return all key events in the region although we specified [b, c) int the request.
@@ -166,28 +164,6 @@
 						if err := p.buffer.AddEntry(ctx, *e); err != nil {
 							return errors.Trace(err)
 						}
-=======
-			case e := <-eventCh:
-				if e.Val != nil {
-					metricEventCounterKv.Inc()
-					val := e.Val
-					// if a region with kv range [a, z)
-					// and we only want the get [b, c) from this region,
-					// tikv will return all key events in the region although we specified [b, c) int the request.
-					// we can make tikv only return the events about the keys in the specified range.
-					if !regionspan.KeyInSpans(val.Key, p.spans, p.needEncode) {
-						// log.Warn("key not in spans range", zap.Binary("key", val.Key), zap.Reflect("span", p.spans))
-						continue
-					}
-
-					if err := p.buffer.AddEntry(ctx, *e); err != nil {
-						return errors.Trace(err)
-					}
-				} else if e.Resolved != nil {
-					metricEventCounterResolved.Inc()
-					if err := p.buffer.AddEntry(ctx, *e); err != nil {
-						return errors.Trace(err)
->>>>>>> 39bb3626
 					}
 				}
 			case <-ctx.Done():
