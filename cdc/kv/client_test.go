// Copyright 2020 PingCAP, Inc.
//
// Licensed under the Apache License, Version 2.0 (the "License");
// you may not use this file except in compliance with the License.
// You may obtain a copy of the License at
//
//     http://www.apache.org/licenses/LICENSE-2.0
//
// Unless required by applicable law or agreed to in writing, software
// distributed under the License is distributed on an "AS IS" BASIS,
// See the License for the specific language governing permissions and
// limitations under the License.

package kv

import (
	"context"
	"fmt"
	"net"
	"sync"
	"testing"
	"time"

	"github.com/pingcap/check"
	"github.com/pingcap/errors"
	"github.com/pingcap/kvproto/pkg/cdcpb"
	"github.com/pingcap/kvproto/pkg/metapb"
	pd "github.com/pingcap/pd/v4/client"
	"github.com/pingcap/ticdc/cdc/model"
	"github.com/pingcap/ticdc/pkg/regionspan"
	"github.com/pingcap/ticdc/pkg/util"
	"github.com/pingcap/tidb/store/mockstore/mocktikv"
	"github.com/pingcap/tidb/store/tikv"
	"google.golang.org/grpc"
)

func Test(t *testing.T) { check.TestingT(t) }

type clientSuite struct {
}

var _ = check.Suite(&clientSuite{})

func (s *clientSuite) TestNewClose(c *check.C) {
	mvccStore, err := mocktikv.NewMVCCLevelDB("")
	c.Assert(err, check.IsNil)
	cluster := mocktikv.NewCluster(mvccStore)
	pdCli := mocktikv.NewPDClient(cluster)

	cli, err := NewCDCClient(pdCli, nil)
	c.Assert(err, check.IsNil)

	err = cli.Close()
	c.Assert(err, check.IsNil)
}

type mockChangeDataService struct {
	c  *check.C
	ch chan *cdcpb.ChangeDataEvent
}

func (s *mockChangeDataService) EventFeed(server cdcpb.ChangeData_EventFeedServer) error {
	req, err := server.Recv()
	s.c.Assert(err, check.IsNil)
	initialized := &cdcpb.ChangeDataEvent{
		Events: []*cdcpb.Event{
			{
				RegionId:  req.RegionId,
				RequestId: req.RequestId,
				Event: &cdcpb.Event_Entries_{
					Entries: &cdcpb.Event_Entries{
						Entries: []*cdcpb.Event_Row{
							{
								Type: cdcpb.Event_INITIALIZED,
							},
						},
					},
				},
			},
		},
	}
	err = server.Send(initialized)
	s.c.Assert(err, check.IsNil)
	for e := range s.ch {
		for _, event := range e.Events {
			event.RequestId = req.RequestId
		}
		err := server.Send(e)
		s.c.Assert(err, check.IsNil)
	}
	return nil
}

func newMockService(c *check.C, port int, ch chan *cdcpb.ChangeDataEvent, wg *sync.WaitGroup) *grpc.Server {
	lis, err := net.Listen("tcp", fmt.Sprintf(":%d", port))
	c.Assert(err, check.IsNil)
	grpcServer := grpc.NewServer()
	mockService := &mockChangeDataService{c: c, ch: ch}
	cdcpb.RegisterChangeDataServer(grpcServer, mockService)
	wg.Add(1)
	go func() {
		err := grpcServer.Serve(lis)
		c.Assert(err, check.IsNil)
		wg.Done()
	}()
	return grpcServer
}

type mockPDClient struct {
	pd.Client
	version string
}

var _ pd.Client = &mockPDClient{}

func (m *mockPDClient) GetStore(ctx context.Context, storeID uint64) (*metapb.Store, error) {
	s, err := m.Client.GetStore(ctx, storeID)
	if err != nil {
		return nil, err
	}
	s.Version = m.version
	return s, nil
}

// Use etcdSuite to workaround the race. See comments of `TestConnArray`.
func (s *etcdSuite) TestConnectOfflineTiKV(c *check.C) {
	wg := &sync.WaitGroup{}
	ch2 := make(chan *cdcpb.ChangeDataEvent, 10)
	server2 := newMockService(c, 23376, ch2, wg)
	defer func() {
		close(ch2)
		server2.Stop()
		wg.Wait()
	}()

	rpcClient, cluster, pdClient, err := mocktikv.NewTiKVAndPDClient("")
	c.Assert(err, check.IsNil)
	pdClient = &mockPDClient{Client: pdClient, version: util.MinTiKVVersion.String()}
	kvStorage, err := tikv.NewTestTiKVStore(rpcClient, pdClient, nil, nil, 0)
	c.Assert(err, check.IsNil)

	cluster.AddStore(1, "localhost:23375")
	cluster.AddStore(2, "localhost:23376")
	cluster.Bootstrap(3, []uint64{1, 2}, []uint64{4, 5}, 4)

	cdcClient, err := NewCDCClient(pdClient, kvStorage.(tikv.Storage))
	c.Assert(err, check.IsNil)
	ctx, cancel := context.WithCancel(context.Background())
	defer cancel()
	eventCh := make(chan []*model.RegionFeedEvent, 10)
	wg.Add(1)
	go func() {
		err := cdcClient.EventFeed(ctx, regionspan.Span{Start: []byte("a"), End: []byte("b")}, 1, eventCh)
		c.Assert(errors.Cause(err), check.Equals, context.Canceled)
		wg.Done()
	}()

	makeEvent := func(ts uint64) *cdcpb.ChangeDataEvent {
		return &cdcpb.ChangeDataEvent{
			Events: []*cdcpb.Event{
				{
					RegionId: 3,
					Event: &cdcpb.Event_ResolvedTs{
						ResolvedTs: ts,
					},
				},
			},
		}
	}

	checkEvent := func(event *model.RegionFeedEvent, ts uint64) {
		c.Assert(event.Resolved.ResolvedTs, check.Equals, ts)
	}

	time.Sleep(time.Millisecond * 10)
	cluster.ChangeLeader(3, 5)

	ts, err := kvStorage.CurrentVersion()
	c.Assert(err, check.IsNil)
	ch2 <- makeEvent(ts.Ver)
	var events []*model.RegionFeedEvent
	select {
	case events = <-eventCh:
	case <-time.After(time.Second):
		c.Fatalf("reconnection not succeed in 1 second")
	}
	checkEvent(event, 1)

<<<<<<< HEAD
	checkEvent(events[0], ts.Ver)
=======
	select {
	case event = <-eventCh:
	case <-time.After(time.Second):
		c.Fatalf("reconnection not succeed in 1 second")
	}
	checkEvent(event, ts.Ver)
>>>>>>> 39bb3626
	cancel()
}

// TODO enable the test
func (s *etcdSuite) TodoTestIncompatibleTiKV(c *check.C) {
	rpcClient, cluster, pdClient, err := mocktikv.NewTiKVAndPDClient("")
	c.Assert(err, check.IsNil)
	pdClient = &mockPDClient{Client: pdClient, version: "v2.1.0" /* CDC is not compatible with 2.1.0 */}
	kvStorage, err := tikv.NewTestTiKVStore(rpcClient, pdClient, nil, nil, 0)
	c.Assert(err, check.IsNil)

	cluster.AddStore(1, "localhost:23375")
	cluster.Bootstrap(2, []uint64{1}, []uint64{3}, 3)

	cdcClient, err := NewCDCClient(pdClient, kvStorage.(tikv.Storage))
	c.Assert(err, check.IsNil)
	ctx, cancel := context.WithTimeout(context.Background(), 3*time.Second)
	defer cancel()
	eventCh := make(chan *model.RegionFeedEvent, 10)
	err = cdcClient.EventFeed(ctx, regionspan.Span{Start: []byte("a"), End: []byte("b")}, 1, eventCh)
	_ = err
	// TODO find a way to verify the error
}

// Use etcdSuite for some special reasons, the embed etcd uses zap as the only candidate
// logger and in the logger initializtion it also initializes the grpclog/loggerv2, which
// is not a thread-safe operation and it must be called before any gRPC functions
// ref: https://github.com/grpc/grpc-go/blob/master/grpclog/loggerv2.go#L67-L72
func (s *etcdSuite) TestConnArray(c *check.C) {
	addr := "127.0.0.1:2379"
	ca, err := newConnArray(context.TODO(), 2, addr)
	c.Assert(err, check.IsNil)

	conn1 := ca.Get()
	conn2 := ca.Get()
	c.Assert(conn1, check.Not(check.Equals), conn2)

	conn3 := ca.Get()
	c.Assert(conn1, check.Equals, conn3)

	ca.Close()
}<|MERGE_RESOLUTION|>--- conflicted
+++ resolved
@@ -186,16 +186,12 @@
 	}
 	checkEvent(event, 1)
 
-<<<<<<< HEAD
-	checkEvent(events[0], ts.Ver)
-=======
 	select {
 	case event = <-eventCh:
 	case <-time.After(time.Second):
 		c.Fatalf("reconnection not succeed in 1 second")
 	}
 	checkEvent(event, ts.Ver)
->>>>>>> 39bb3626
 	cancel()
 }
 
