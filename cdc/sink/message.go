package sink

import (
	"encoding/json"
	"errors"
	"fmt"
	timodel "github.com/pingcap/parser/model"
	"github.com/pingcap/ticdc/cdc/model"
	"github.com/pingcap/ticdc/cdc/sink/encoding"
	"github.com/pingcap/tidb/types"
	"hash"
	"hash/crc32"
)

const (
	// MagicIndex 4 bytes at the head of message.
	MagicIndex = 0xBAAAD700

	// Version represents version of message.
	Version = 1
)

type TxnOp byte

const (
	_ = iota
	// DmlType represents of message.
	DmlOp TxnOp = 1 + iota

	// DdlType represents of message.
	DdlOp
)

type writer struct {
	content []byte

	// Reusable memory.
	buf1 encoding.Encbuf
	buf2 encoding.Encbuf

	version byte
	msgType MsgType
	cdcId   string
}

func (w *writer) write(bufs ...[]byte) error {
	for _, b := range bufs {
		w.content = append(w.content, b...)
	}
	return nil
}

func (w *writer) writeMeta() error {
	w.buf1.Reset()
	w.buf1.PutBE32(MagicIndex)
	w.buf1.PutByte(w.version)
	w.buf1.PutByte(byte(w.msgType))
	w.buf1.PutUvarintStr(w.cdcId)

	return w.write(w.buf1.Get())
}

func (w *writer) flush() []byte {
	return w.content
}

type metaWriter struct {
	*writer
	cdcIds         []string
	broadcastCount int
	crc32          hash.Hash
}

func NewMetaWriter(cdcIds []string, broadcastCount int) *metaWriter {
	return &metaWriter{
		writer: &writer{
			version: Version,
			msgType: MetaType,
			content: make([]byte, 0, 1<<22),
			buf1:    encoding.Encbuf{B: make([]byte, 0, 1<<22)},
			buf2:    encoding.Encbuf{B: make([]byte, 0, 1<<22)},
			cdcId:   "",
		},
		cdcIds:         cdcIds,
		broadcastCount: broadcastCount,
		crc32:          crc32.New(castagnoliTable),
	}
}

func (w *metaWriter) Write() ([]byte, error) {
	w.writeMeta()
	w.buf2.Reset()
	w.buf2.PutBE32int(len(w.cdcIds))
	for _, cdc := range w.cdcIds {
		w.buf2.PutUvarintStr(cdc)
	}

	w.buf2.PutBE32int(w.broadcastCount)

	w.buf1.Reset()
	w.buf1.PutBE32int(w.buf2.Len())

	w.buf2.PutHash(w.crc32)

	err := w.write(w.buf1.Get(), w.buf2.Get())
	if err != nil {
		return nil, err
	}

	return w.flush(), nil
}

type resolveTsWriter struct {
	*writer
	ts uint64
}

func NewResloveTsWriter(cdcId string, ts uint64) *resolveTsWriter {
	return &resolveTsWriter{
		writer: &writer{
			version: Version,
			msgType: ResolveTsType,
			content: make([]byte, 0, 1<<22),
			buf1:    encoding.Encbuf{B: make([]byte, 0, 1<<22)},
			buf2:    encoding.Encbuf{B: make([]byte, 0, 1<<22)},
			cdcId:   cdcId,
		},
		ts: ts,
	}
}

func (w *resolveTsWriter) Write() ([]byte, error) {
	w.writeMeta()
	w.buf1.Reset()
	w.buf1.PutBE64(w.ts)
	err := w.write(w.buf1.Get())
	if err != nil {
		return nil, err
	}

	return w.flush(), nil
}

type txnWriter struct {
	*writer
	crc32      hash.Hash
	txn        model.Txn
	infoGetter TableInfoGetter
}

func NewTxnWriter(cdcId string, txn model.Txn, infoGetter TableInfoGetter) *txnWriter {
	return &txnWriter{
		writer: &writer{
			version: Version,
			msgType: TxnType,
			content: make([]byte, 0, 1<<22),
			buf1:    encoding.Encbuf{B: make([]byte, 0, 1<<22)},
			buf2:    encoding.Encbuf{B: make([]byte, 0, 1<<22)},
			cdcId:   cdcId,
		},
		crc32:      crc32.New(castagnoliTable),
		txn:        txn,
		infoGetter: infoGetter,
	}
}

var castagnoliTable *crc32.Table

func init() {
	castagnoliTable = crc32.MakeTable(crc32.Castagnoli)
}

type Datum struct {
	Value interface{} `json:"value"`
}

func (w *txnWriter) Write() ([]byte, error) {
	w.writeMeta()
	w.buf1.Reset()
	w.buf1.PutBE64(w.txn.Ts)

	if w.txn.IsDDL() {
		w.buf1.PutByte(byte(DdlOp))

		w.buf2.Reset()
		w.buf2.PutUvarintStr(w.txn.DDL.Database)
		w.buf2.PutUvarintStr(w.txn.DDL.Table)

		job, err := json.Marshal(w.txn.DDL.Job)
		if err != nil {
			return nil, err
		}

		w.buf2.PutUvarintStr(string(job))

		w.buf1.PutBE32int(w.buf2.Len())
		w.buf2.PutHash(w.crc32)

		if err := w.write(w.buf1.Get(), w.buf2.Get()); err != nil {
			return nil, err
		}

		return w.flush(), nil
	}

	if err := w.writeDML(w.txn.DMLs, w.infoGetter); err != nil {
		return nil, err
	}

	return w.flush(), nil
}

func (w *txnWriter) writeDML(dmls []*model.DML, infoGetter TableInfoGetter) error {
	w.buf1.PutByte(byte(DmlOp))
	w.buf1.PutBE32int(len(dmls))

	w.buf2.Reset()
	for _, dml := range dmls {
		// write dml meta
		w.buf2.PutUvarintStr(dml.Database)
		w.buf2.PutUvarintStr(dml.Table)
		w.buf2.PutBE32int(int(dml.Tp))

		//write values
		w.buf2.PutBE32int(len(dml.Values))
		for key, value := range dml.Values {
			w.buf2.PutUvarintStr(key)

			v, err := json.Marshal(Datum{
				Value: value.GetValue(),
			})
			if err != nil {
				return err
			}

			w.buf2.PutUvarintStr(string(v))
		}

		tblID, ok := infoGetter.GetTableIDByName(dml.Database, dml.Table)
		if !ok {
			return errors.New("get table id failed")
		}

		tableInfo, ok := infoGetter.TableByID(tblID)
		if !ok {
			return errors.New("get table by id failed")
		}

		//write columns
		columns := writableColumns(tableInfo)
		w.buf2.PutBE32int(len(columns))
		for _, c := range columns {
			cbytes, err := json.Marshal(*c)
			if err != nil {
				return err
			}

			w.buf2.PutUvarintStr(string(cbytes))
		}
	}

	w.buf1.PutBE32int(w.buf2.Len())
	w.buf2.PutHash(w.crc32)

	return w.write(w.buf1.Get(), w.buf2.Get())
}

// writableColumns returns all columns which can be written. This excludes
// generated and non-public columns.
func writableColumns(table *timodel.TableInfo) []*timodel.ColumnInfo {
	cols := make([]*timodel.ColumnInfo, 0, len(table.Columns))
	for _, col := range table.Columns {
		if col.State == timodel.StatePublic && !col.IsGenerated() {
			cols = append(cols, col)
		}
	}
	return cols
}

type reader struct {
	data []byte
}

func NewReader(data []byte) *reader {
	return &reader{
		data: data,
	}
}

func (r *reader) Decode() (*Message, error) {
	d := &encoding.Decbuf{B: r.data}
	if d.Be32() != MagicIndex {
		return nil, errors.New("invalid message format")
	}

	// version
	d.Byte()

	//type
	t := d.Byte()
	switch MsgType(t) {
	case ResolveTsType:
		return r.decodeResloveTsMsg(d), nil
	case TxnType:
		return r.decodeTxnMsg(d)
	case MetaType:
		return r.decodeMeta(d), nil
	default:
		return nil, errors.New(fmt.Sprintf("unsupport type - %d", t))
	}
}

<<<<<<< HEAD
func (r *reader) decodeMeta(d *encoding.Decbuf) *Message {
	m := &Message{
		CdcID:   d.UvarintStr(),
		MsgType: MetaType,
	}

	d.Be32int()
	cdcLen := d.Be32int()
	cdcIds := make([]string, cdcLen)
	for i := 0; i < cdcLen; i++ {
		cdcIds[i] = d.UvarintStr()
	}
	m.CdcList = cdcIds
	m.MetaCount = d.Be32int()

	return m
}

=======
>>>>>>> a0652db8
func (r *reader) decodeResloveTsMsg(d *encoding.Decbuf) *Message {
	return &Message{
		CdcID:     d.UvarintStr(),
		MsgType:   ResolveTsType,
		ResloveTs: d.Be64(),
	}
}

func (r *reader) decodeTxnMsg(d *encoding.Decbuf) (*Message, error) {
	m := &Message{
		CdcID:   d.UvarintStr(),
		MsgType: TxnType,
	}

	ts := d.Be64()
	switch TxnOp(d.Byte()) {
	case DmlOp:
		txn, col, err := r.decodeDML(d, ts)
		if err != nil {
			return nil, err
		}
		m.Txn = txn
		m.Columns = col
		return m, nil
	case DdlOp:
		txn, err := r.decodeDDL(d, ts)
		if err != nil {
			return nil, err
		}

		m.Txn = txn
		return m, nil
	default:
		return nil, errors.New(fmt.Sprintf("unsupport txn operator"))
	}
}

func (r *reader) decodeDDL(d *encoding.Decbuf, ts uint64) (*model.Txn, error) {
	txn := &model.Txn{
		Ts: ts,
	}

	// TOOD check checksum
	d.Be32int()

	txn.DDL = &model.DDL{
		Database: d.UvarintStr(),
		Table:    d.UvarintStr(),
		Job:      &timodel.Job{},
	}

	job := d.UvarintStr()

	err := json.Unmarshal([]byte(job), txn.DDL.Job)
	if err != nil {
		return nil, err
	}

	return txn, nil
}

func (r *reader) decodeDML(d *encoding.Decbuf, ts uint64) (*model.Txn, map[string][]*timodel.ColumnInfo, error) {
	txn := &model.Txn{
		Ts: ts,
	}

	dmlLen := d.Be32int()
	// TOOD check checksum
	d.Be32int()

	columnsMap := make(map[string][]*timodel.ColumnInfo)
	dmls := make([]*model.DML, dmlLen)
	for i := 0; i < dmlLen; i++ {
		database := d.UvarintStr()
		table := d.UvarintStr()
		dml := &model.DML{
			Database: database,
			Table:    table,
			Tp:       model.DMLType(d.Be32int()),
		}

		values, err := r.decodeDMLValues(d)
		if err != nil {
			return nil, nil, err
		}
		dml.Values = values
		dmls[i] = dml

		// column info
		columns := make([]*timodel.ColumnInfo, 0)
		columnsLen := d.Be32int()
		for i := 0; i < columnsLen; i++ {
			var col timodel.ColumnInfo

			err := json.Unmarshal([]byte(d.UvarintStr()), &col)
			if err != nil {
				return nil, nil, err
			}

			columns = append(columns, &col)
		}

		columnsMap[FormMapKey(database, table)] = columns
	}

	txn.DMLs = dmls

	return txn, columnsMap, nil
}

func FormMapKey(database, table string) string {
	return fmt.Sprintf("%s.%s", database, table)
}

func (r *reader) decodeDMLValues(d *encoding.Decbuf) (map[string]types.Datum, error) {
	valueLen := d.Be32int()
	m := make(map[string]types.Datum, valueLen)
	for i := 0; i < valueLen; i++ {
		key := d.UvarintStr()

		var dt Datum
		err := json.Unmarshal([]byte(d.UvarintStr()), &dt)
		if err != nil {
			return nil, err
		}

		td := &types.Datum{}
		td.SetInterface(dt.Value)
		m[key] = *td
	}

	return m, nil
}<|MERGE_RESOLUTION|>--- conflicted
+++ resolved
@@ -88,7 +88,10 @@
 }
 
 func (w *metaWriter) Write() ([]byte, error) {
-	w.writeMeta()
+	if err := w.writeMeta(); err != nil {
+		return nil, err
+	}
+
 	w.buf2.Reset()
 	w.buf2.PutBE32int(len(w.cdcIds))
 	for _, cdc := range w.cdcIds {
@@ -130,7 +133,10 @@
 }
 
 func (w *resolveTsWriter) Write() ([]byte, error) {
-	w.writeMeta()
+	if err := w.writeMeta(); err != nil {
+		return nil, err
+	}
+
 	w.buf1.Reset()
 	w.buf1.PutBE64(w.ts)
 	err := w.write(w.buf1.Get())
@@ -246,35 +252,19 @@
 			return errors.New("get table by id failed")
 		}
 
-		//write columns
-		columns := writableColumns(tableInfo)
-		w.buf2.PutBE32int(len(columns))
-		for _, c := range columns {
-			cbytes, err := json.Marshal(*c)
-			if err != nil {
-				return err
-			}
-
-			w.buf2.PutUvarintStr(string(cbytes))
-		}
+		// write tableInfo
+		cbytes, err := json.Marshal(tableInfo)
+		if err != nil {
+			return err
+		}
+
+		w.buf2.PutUvarintStr(string(cbytes))
 	}
 
 	w.buf1.PutBE32int(w.buf2.Len())
 	w.buf2.PutHash(w.crc32)
 
 	return w.write(w.buf1.Get(), w.buf2.Get())
-}
-
-// writableColumns returns all columns which can be written. This excludes
-// generated and non-public columns.
-func writableColumns(table *timodel.TableInfo) []*timodel.ColumnInfo {
-	cols := make([]*timodel.ColumnInfo, 0, len(table.Columns))
-	for _, col := range table.Columns {
-		if col.State == timodel.StatePublic && !col.IsGenerated() {
-			cols = append(cols, col)
-		}
-	}
-	return cols
 }
 
 type reader struct {
@@ -310,7 +300,6 @@
 	}
 }
 
-<<<<<<< HEAD
 func (r *reader) decodeMeta(d *encoding.Decbuf) *Message {
 	m := &Message{
 		CdcID:   d.UvarintStr(),
@@ -329,8 +318,6 @@
 	return m
 }
 
-=======
->>>>>>> a0652db8
 func (r *reader) decodeResloveTsMsg(d *encoding.Decbuf) *Message {
 	return &Message{
 		CdcID:     d.UvarintStr(),
@@ -348,12 +335,12 @@
 	ts := d.Be64()
 	switch TxnOp(d.Byte()) {
 	case DmlOp:
-		txn, col, err := r.decodeDML(d, ts)
+		txn, tinfos, err := r.decodeDML(d, ts)
 		if err != nil {
 			return nil, err
 		}
 		m.Txn = txn
-		m.Columns = col
+		m.TableInfos = tinfos
 		return m, nil
 	case DdlOp:
 		txn, err := r.decodeDDL(d, ts)
@@ -392,7 +379,7 @@
 	return txn, nil
 }
 
-func (r *reader) decodeDML(d *encoding.Decbuf, ts uint64) (*model.Txn, map[string][]*timodel.ColumnInfo, error) {
+func (r *reader) decodeDML(d *encoding.Decbuf, ts uint64) (*model.Txn, map[string]*timodel.TableInfo, error) {
 	txn := &model.Txn{
 		Ts: ts,
 	}
@@ -401,7 +388,7 @@
 	// TOOD check checksum
 	d.Be32int()
 
-	columnsMap := make(map[string][]*timodel.ColumnInfo)
+	talbeInfoMap := make(map[string]*timodel.TableInfo)
 	dmls := make([]*model.DML, dmlLen)
 	for i := 0; i < dmlLen; i++ {
 		database := d.UvarintStr()
@@ -419,26 +406,19 @@
 		dml.Values = values
 		dmls[i] = dml
 
-		// column info
-		columns := make([]*timodel.ColumnInfo, 0)
-		columnsLen := d.Be32int()
-		for i := 0; i < columnsLen; i++ {
-			var col timodel.ColumnInfo
-
-			err := json.Unmarshal([]byte(d.UvarintStr()), &col)
-			if err != nil {
-				return nil, nil, err
-			}
-
-			columns = append(columns, &col)
-		}
-
-		columnsMap[FormMapKey(database, table)] = columns
+		// table Info
+		var tbl timodel.TableInfo
+		err = json.Unmarshal([]byte(d.UvarintStr()), &tbl)
+		if err != nil {
+			return nil, nil, err
+		}
+
+		talbeInfoMap[FormMapKey(database, table)] = &tbl
 	}
 
 	txn.DMLs = dmls
 
-	return txn, columnsMap, nil
+	return txn, talbeInfoMap, nil
 }
 
 func FormMapKey(database, table string) string {
